--- conflicted
+++ resolved
@@ -1,170 +1,164 @@
-/*
- * Copyright 2012 Roland Ewald
- *  
- * Licensed under the Apache License, Version 2.0 (the "License"); 
- * you may not use this file except in compliance with the License. 
- * You may obtain a copy of the License at 
- *  
- *  http://www.apache.org/licenses/LICENSE-2.0
- *  
- * Unless required by applicable law or agreed to in writing, software
- * distributed under the License is distributed on an "AS IS" BASIS,
- * WITHOUT WARRANTIES OR CONDITIONS OF ANY KIND, either express or implied. 
- * See the License for the specific language governing permissions and 
- * limitations under the License. 
- */
-package alesia.utils.bdd
-
-import sessl.util.Logging
-import scala.annotation.tailrec
-
-/**
- * A very simple unique table implementation, roughly following the scheme described by D. E. Knuth in 'The Art of Computer Programming', vol. 4,
- *  fascicle 1, p. 92 et sqq.
- *
- *  @author Roland Ewald
- */
-class UniqueTable extends Logging {
-
-  //Use mutable data structures internally, for performance reasons
-  import scala.collection.mutable._
-
-  /** Current number of managed variables. */
-  private[this] var numOfVariables = 0
-
-  /** The counter to generate unique instruction ids. */
-  private[this] var instrIdCounter = 0;
-
-  /**
-   * The storage for all instructions. For each variable with index v, the map contains a map from ([v],p,q) to r, where r is
-   *  the id of the instruction.
-   */
-  private[this] val instructions = Map[Int, Map[(Int, Int), Int]]()
-
-  /** Maps instruction IDs to their variables: r => v. Default values refer to false and true instruction. */
-  private[this] val variables = Map[Int, Int]()
-
-  /** Maps instruction IDs to their lower branch instructions: r => r_l. */
-  private[this] val lowInstr = Map[Int, Int]()
-
-  /** Maps instruction IDs to their higher branch instructions: r => r_h. */
-  private[this] val highInstr = Map[Int, Int]()
-
-<<<<<<< HEAD
-  /** Look up unique node in table. See Knuth's TAOCP (see above), sec. 7.1.4, algorithm U.
-   *  @param varIdx the index of the variable the node relates to
-=======
-  /** The false instruction id. Always first element in any array of branch instructions. */
-  val falseInstrId = addNewInstruction(0, 0, 0)
-
-  /** The true instruction. Always second element in any array of branch instructions. */
-  val trueInstrId = addNewInstruction(0, 1, 1)
-
-  /**
-   * Look up unique node in table. See Knuth's TAOCP (see above), sec. 7.1.4, algorithm U.
-   *  @param v the index of the variable the node relates to
->>>>>>> d3d644b1
-   *  @param lowId the id of the low-branch instruction (to be followed if x_v is false)
-   *  @param highId the id of the high-branch instruction (to be followed if x_v is true)
-   *  @return the id of the branch instruction
-   */
-  def unique(varIdx: Int, lowId: Int, highId: Int): Int = {
-
-    //If the outcome does not depend on the variable, simply return the id of the (identical) branch instruction
-    if (lowId == highId)
-      return lowId
-
-    //Check whether there is a new variable to be considered
-    if (numOfVariables <= varIdx) {
-      for (vNew <- numOfVariables to varIdx)
-        ensureVarAvailable(vNew)
-      numOfVariables = varIdx + 1
-    }
-
-    //Find instruction 
-    val instruction = instructions(varIdx).get(lowId, highId)
-    if (instruction.isDefined)
-      instruction.get
-    else
-      addNewInstruction(varIdx, lowId, highId)
-  }
-
-  /**
-   * Adds a new instruction to the unique table.
-   * @param varIdx the index of the variable
-   * @param lowInstrIdx the index of the low instruction
-   * @param highInstrIdx the index of the high instruction
-   * @return the id of the new instruction
-   */
-  private[this] def addNewInstruction(varIdx: Int, lowInstrIdx: Int, highInstrIdx: Int): Int = {
-    ensureVarAvailable(varIdx)
-
-    val id = createNewId()
-    variables(id) = varIdx
-    lowInstr(id) = lowInstrIdx
-    highInstr(id) = highInstrIdx
-    instructions(varIdx)((lowInstrIdx, highInstrIdx)) = id
-    id
-  }
-
-  /** Ensures the variable is available in the instruction cache. */
-  private[this] def ensureVarAvailable(varIdx: Int): Unit = {
-    val alreadyAvailable = instructions.contains(varIdx)
-    if (!alreadyAvailable) {
-      instructions(varIdx) = Map[(Int, Int), Int]()
-    }
-    alreadyAvailable
-  }
-
-  /**
-   * Creates a new instruction id.
-   *  @return the newly created id
-   */
-  private[this] def createNewId(): Int = {
-    val rv = instrIdCounter
-    instrIdCounter = instrIdCounter + 1
-    rv
-  }
-
-  /**
-   * Evaluates an instruction ID regarding an array of boolean values, indexed by the variable to which they refer.
-   */
-  @tailrec
-  final def evaluate(instrId: Int, values: Array[Boolean]): Boolean = {
-    require(variables.contains(instrId), "Instruction with id '" + instrId + "' is not available.")
-    val low = lowInstr(instrId)
-    val high = highInstr(instrId)
-    //If this is one of the two fundamental instructions, return
-    if (low == high)
-      return low == 1
-    else {
-      val nextInstrId = if (values(variables(instrId) - 1)) low else high
-      evaluate(nextInstrId, values)
-    }
-  }
-
-  /**
-   * @param f the instruction id of the first function
-   * @param g the instruction id of the second function
-   */
-  def and(f: Int, g: Int): Int = {
-
-    //'and' is commutative, so make this pair unique via ordering 
-    val (id1, id2) = if (f < g) (f, g) else (g, f)
-
-    //Check for obvious solutions
-    if (id1 == id2 || id2 == 1)
-      return id1
-    if (id1 == 1)
-      return id2
-    if (id1 == 0 || id2 == 0)
-      return 0
-
-      
-      
-    0
-  }
-
-  //TODO: Add methods for composition/reduction, ordering
-
+/*
+ * Copyright 2012 Roland Ewald
+ *  
+ * Licensed under the Apache License, Version 2.0 (the "License"); 
+ * you may not use this file except in compliance with the License. 
+ * You may obtain a copy of the License at 
+ *  
+ *  http://www.apache.org/licenses/LICENSE-2.0
+ *  
+ * Unless required by applicable law or agreed to in writing, software
+ * distributed under the License is distributed on an "AS IS" BASIS,
+ * WITHOUT WARRANTIES OR CONDITIONS OF ANY KIND, either express or implied. 
+ * See the License for the specific language governing permissions and 
+ * limitations under the License. 
+ */
+package alesia.utils.bdd
+
+import sessl.util.Logging
+import scala.annotation.tailrec
+
+/**
+ * A very simple unique table implementation, roughly following the scheme described by D. E. Knuth in 'The Art of Computer Programming', vol. 4,
+ *  fascicle 1, p. 92 et sqq.
+ *
+ *  @author Roland Ewald
+ */
+class UniqueTable extends Logging {
+
+  //Use mutable data structures internally, for performance reasons
+  import scala.collection.mutable._
+
+  /** Current number of managed variables. */
+  private[this] var numOfVariables = 0
+
+  /** The counter to generate unique instruction ids. */
+  private[this] var instrIdCounter = 0;
+
+  /**
+   * The storage for all instructions. For each variable with index v, the map contains a map from ([v],p,q) to r, where r is
+   *  the id of the instruction.
+   */
+  private[this] val instructions = Map[Int, Map[(Int, Int), Int]]()
+
+  /** Maps instruction IDs to their variables: r => v. Default values refer to false and true instruction. */
+  private[this] val variables = Map[Int, Int]()
+
+  /** Maps instruction IDs to their lower branch instructions: r => r_l. */
+  private[this] val lowInstr = Map[Int, Int]()
+
+  /** Maps instruction IDs to their higher branch instructions: r => r_h. */
+  private[this] val highInstr = Map[Int, Int]()
+
+  /** The false instruction id. Always first element in any array of branch instructions. */
+  val falseInstrId = addNewInstruction(0, 0, 0)
+
+  /** The true instruction. Always second element in any array of branch instructions. */
+  val trueInstrId = addNewInstruction(0, 1, 1)
+
+  /**
+   * Look up unique node in table. See Knuth's TAOCP (see above), sec. 7.1.4, algorithm U.
+   *  @param lowId the id of the low-branch instruction (to be followed if x_v is false)
+   *  @param highId the id of the high-branch instruction (to be followed if x_v is true)
+   *  @return the id of the branch instruction
+   */
+  def unique(varIdx: Int, lowId: Int, highId: Int): Int = {
+
+    //If the outcome does not depend on the variable, simply return the id of the (identical) branch instruction
+    if (lowId == highId)
+      return lowId
+
+    //Check whether there is a new variable to be considered
+    if (numOfVariables <= varIdx) {
+      for (vNew <- numOfVariables to varIdx)
+        ensureVarAvailable(vNew)
+      numOfVariables = varIdx + 1
+    }
+
+    //Find instruction 
+    val instruction = instructions(varIdx).get(lowId, highId)
+    if (instruction.isDefined)
+      instruction.get
+    else
+      addNewInstruction(varIdx, lowId, highId)
+  }
+
+  /**
+   * Adds a new instruction to the unique table.
+   * @param varIdx the index of the variable
+   * @param lowInstrIdx the index of the low instruction
+   * @param highInstrIdx the index of the high instruction
+   * @return the id of the new instruction
+   */
+  private[this] def addNewInstruction(varIdx: Int, lowInstrIdx: Int, highInstrIdx: Int): Int = {
+    ensureVarAvailable(varIdx)
+
+    val id = createNewId()
+    variables(id) = varIdx
+    lowInstr(id) = lowInstrIdx
+    highInstr(id) = highInstrIdx
+    instructions(varIdx)((lowInstrIdx, highInstrIdx)) = id
+    id
+  }
+
+  /** Ensures the variable is available in the instruction cache. */
+  private[this] def ensureVarAvailable(varIdx: Int): Unit = {
+    val alreadyAvailable = instructions.contains(varIdx)
+    if (!alreadyAvailable) {
+      instructions(varIdx) = Map[(Int, Int), Int]()
+    }
+    alreadyAvailable
+  }
+
+  /**
+   * Creates a new instruction id.
+   *  @return the newly created id
+   */
+  private[this] def createNewId(): Int = {
+    val rv = instrIdCounter
+    instrIdCounter = instrIdCounter + 1
+    rv
+  }
+
+  /**
+   * Evaluates an instruction ID regarding an array of boolean values, indexed by the variable to which they refer.
+   */
+  @tailrec
+  final def evaluate(instrId: Int, values: Array[Boolean]): Boolean = {
+    require(variables.contains(instrId), "Instruction with id '" + instrId + "' is not available.")
+    val low = lowInstr(instrId)
+    val high = highInstr(instrId)
+    //If this is one of the two fundamental instructions, return
+    if (low == high)
+      return low == 1
+    else {
+      val nextInstrId = if (values(variables(instrId) - 1)) low else high
+      evaluate(nextInstrId, values)
+    }
+  }
+
+  /**
+   * @param f the instruction id of the first function
+   * @param g the instruction id of the second function
+   */
+  def and(f: Int, g: Int): Int = {
+
+    //'and' is commutative, so make this pair unique via ordering 
+    val (id1, id2) = if (f < g) (f, g) else (g, f)
+
+    //Check for obvious solutions
+    if (id1 == id2 || id2 == 1)
+      return id1
+    if (id1 == 1)
+      return id2
+    if (id1 == 0 || id2 == 0)
+      return 0
+
+      
+      
+    0
+  }
+
+  //TODO: Add methods for composition/reduction, ordering
+
 }