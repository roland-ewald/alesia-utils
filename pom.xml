<project xmlns="http://maven.apache.org/POM/4.0.0" xmlns:xsi="http://www.w3.org/2001/XMLSchema-instance"
	xsi:schemaLocation="http://maven.apache.org/POM/4.0.0 http://maven.apache.org/xsd/maven-4.0.0.xsd">
	<modelVersion>4.0.0</modelVersion>
	<groupId>alesia</groupId>
	<artifactId>alesia-utils</artifactId>
	<packaging>jar</packaging>
	<version>0.1-SNAPSHOT</version>
	<name>Some utilities for ALeSiA</name>
	<url>http://wwwmosi.informatik.uni-rostock.de/mosi/projects/alesia</url>

	<properties>
		<project.build.sourceEncoding>UTF-8</project.build.sourceEncoding>
		<scala.version>2.10.1</scala.version>
	</properties>

	<repositories>
		<repository>
			<id>sessl.org</id>
			<name>SESSL sources</name>
			<url>http://sessl.org/maven</url>
		</repository>
		<repository>
			<id>scala-tools.org</id>
			<name>Scala-tools Maven2 Repository</name>
			<url>http://scala-tools.org/repo-releases</url>
		</repository>
	</repositories>

	<pluginRepositories>
		<pluginRepository>
			<id>scala-tools.org</id>
			<name>Scala-tools Maven2 Repository</name>
			<url>http://scala-tools.org/repo-releases</url>
		</pluginRepository>
	</pluginRepositories>

	<!-- DEPENDENCIES -->
	<dependencies>
		<dependency>
			<groupId>org.scala-lang</groupId>
			<artifactId>scala-compiler</artifactId>
			<version>${scala.version}</version>
		</dependency>
		<dependency>
			<groupId>org.scala-lang</groupId>
			<artifactId>scala-library</artifactId>
			<version>${scala.version}</version>
		</dependency>
		<dependency>
			<groupId>junit</groupId>
			<artifactId>junit</artifactId>
			<version>4.8</version>
			<scope>test</scope>
		</dependency>
		<dependency>
			<groupId>org.scalatest</groupId>
			<artifactId>scalatest_2.9.2</artifactId>
			<version>1.8</version>
			<scope>test</scope>
		</dependency>
		<dependency>
			<groupId>org.sessl</groupId>
			<artifactId>sessl-james</artifactId>
			<version>0.8-SNAPSHOT</version>
		</dependency>
		<!-- Tests for the component rating system are located here, as they rely on SESSL/JAMES II -->
		<dependency>
			<groupId>alesia</groupId>
			<artifactId>alesia-component-rating-system</artifactId>
<<<<<<< HEAD
			<version>0.1</version>
=======
			<version>0.2-SNAPSHOT</version>
>>>>>>> c7df16e5
			<scope>test</scope>
		</dependency>
	</dependencies>

	<!-- BUILDING -->
	<build>
		<sourceDirectory>src/main/scala</sourceDirectory>
		<testSourceDirectory>src/test/scala</testSourceDirectory>

		<plugins>
			<!-- Scala support -->
			<plugin>
				<groupId>org.scala-tools</groupId>
				<artifactId>maven-scala-plugin</artifactId>
				<version>2.14.1</version>
			</plugin>

			<!-- Boundle source files -->
			<plugin>
				<groupId>org.apache.maven.plugins</groupId>
				<artifactId>maven-source-plugin</artifactId>
				<version>2.1.2</version>
				<executions>
					<execution>
						<id>attach-sources</id>
						<phase>verify</phase>
						<goals>
							<goal>jar-no-fork</goal>
							<goal>test-jar-no-fork</goal>
						</goals>
					</execution>
				</executions>
			</plugin>

			<!-- Include tests classes (in extra JAR file) -->
			<plugin>
				<groupId>org.apache.maven.plugins</groupId>
				<artifactId>maven-jar-plugin</artifactId>
				<version>2.3.1</version>
				<executions>
					<execution>
						<goals>
							<goal>test-jar</goal>
						</goals>
					</execution>
				</executions>
			</plugin>

			<!-- Testing -->
			<plugin>
				<groupId>org.apache.maven.plugins</groupId>
				<artifactId>maven-surefire-plugin</artifactId>
				<version>2.9</version>
				<configuration>
					<forkMode>always</forkMode>
					<useFile>false</useFile>
					<useManifestOnlyJar>false</useManifestOnlyJar>
					<failIfNoTests>false</failIfNoTests>
					<forkedProcessTimeoutInSeconds>600</forkedProcessTimeoutInSeconds>
					<workingDirectory>${project.build.testOutputDirectory}</workingDirectory>
					<runOrder>random</runOrder>
				</configuration>
			</plugin>
		</plugins>
	</build>

</project><|MERGE_RESOLUTION|>--- conflicted
+++ resolved
@@ -1,141 +1,137 @@
-<project xmlns="http://maven.apache.org/POM/4.0.0" xmlns:xsi="http://www.w3.org/2001/XMLSchema-instance"
-	xsi:schemaLocation="http://maven.apache.org/POM/4.0.0 http://maven.apache.org/xsd/maven-4.0.0.xsd">
-	<modelVersion>4.0.0</modelVersion>
-	<groupId>alesia</groupId>
-	<artifactId>alesia-utils</artifactId>
-	<packaging>jar</packaging>
-	<version>0.1-SNAPSHOT</version>
-	<name>Some utilities for ALeSiA</name>
-	<url>http://wwwmosi.informatik.uni-rostock.de/mosi/projects/alesia</url>
-
-	<properties>
-		<project.build.sourceEncoding>UTF-8</project.build.sourceEncoding>
-		<scala.version>2.10.1</scala.version>
-	</properties>
-
-	<repositories>
-		<repository>
-			<id>sessl.org</id>
-			<name>SESSL sources</name>
-			<url>http://sessl.org/maven</url>
-		</repository>
-		<repository>
-			<id>scala-tools.org</id>
-			<name>Scala-tools Maven2 Repository</name>
-			<url>http://scala-tools.org/repo-releases</url>
-		</repository>
-	</repositories>
-
-	<pluginRepositories>
-		<pluginRepository>
-			<id>scala-tools.org</id>
-			<name>Scala-tools Maven2 Repository</name>
-			<url>http://scala-tools.org/repo-releases</url>
-		</pluginRepository>
-	</pluginRepositories>
-
-	<!-- DEPENDENCIES -->
-	<dependencies>
-		<dependency>
-			<groupId>org.scala-lang</groupId>
-			<artifactId>scala-compiler</artifactId>
-			<version>${scala.version}</version>
-		</dependency>
-		<dependency>
-			<groupId>org.scala-lang</groupId>
-			<artifactId>scala-library</artifactId>
-			<version>${scala.version}</version>
-		</dependency>
-		<dependency>
-			<groupId>junit</groupId>
-			<artifactId>junit</artifactId>
-			<version>4.8</version>
-			<scope>test</scope>
-		</dependency>
-		<dependency>
-			<groupId>org.scalatest</groupId>
-			<artifactId>scalatest_2.9.2</artifactId>
-			<version>1.8</version>
-			<scope>test</scope>
-		</dependency>
-		<dependency>
-			<groupId>org.sessl</groupId>
-			<artifactId>sessl-james</artifactId>
-			<version>0.8-SNAPSHOT</version>
-		</dependency>
-		<!-- Tests for the component rating system are located here, as they rely on SESSL/JAMES II -->
-		<dependency>
-			<groupId>alesia</groupId>
-			<artifactId>alesia-component-rating-system</artifactId>
-<<<<<<< HEAD
-			<version>0.1</version>
-=======
-			<version>0.2-SNAPSHOT</version>
->>>>>>> c7df16e5
-			<scope>test</scope>
-		</dependency>
-	</dependencies>
-
-	<!-- BUILDING -->
-	<build>
-		<sourceDirectory>src/main/scala</sourceDirectory>
-		<testSourceDirectory>src/test/scala</testSourceDirectory>
-
-		<plugins>
-			<!-- Scala support -->
-			<plugin>
-				<groupId>org.scala-tools</groupId>
-				<artifactId>maven-scala-plugin</artifactId>
-				<version>2.14.1</version>
-			</plugin>
-
-			<!-- Boundle source files -->
-			<plugin>
-				<groupId>org.apache.maven.plugins</groupId>
-				<artifactId>maven-source-plugin</artifactId>
-				<version>2.1.2</version>
-				<executions>
-					<execution>
-						<id>attach-sources</id>
-						<phase>verify</phase>
-						<goals>
-							<goal>jar-no-fork</goal>
-							<goal>test-jar-no-fork</goal>
-						</goals>
-					</execution>
-				</executions>
-			</plugin>
-
-			<!-- Include tests classes (in extra JAR file) -->
-			<plugin>
-				<groupId>org.apache.maven.plugins</groupId>
-				<artifactId>maven-jar-plugin</artifactId>
-				<version>2.3.1</version>
-				<executions>
-					<execution>
-						<goals>
-							<goal>test-jar</goal>
-						</goals>
-					</execution>
-				</executions>
-			</plugin>
-
-			<!-- Testing -->
-			<plugin>
-				<groupId>org.apache.maven.plugins</groupId>
-				<artifactId>maven-surefire-plugin</artifactId>
-				<version>2.9</version>
-				<configuration>
-					<forkMode>always</forkMode>
-					<useFile>false</useFile>
-					<useManifestOnlyJar>false</useManifestOnlyJar>
-					<failIfNoTests>false</failIfNoTests>
-					<forkedProcessTimeoutInSeconds>600</forkedProcessTimeoutInSeconds>
-					<workingDirectory>${project.build.testOutputDirectory}</workingDirectory>
-					<runOrder>random</runOrder>
-				</configuration>
-			</plugin>
-		</plugins>
-	</build>
-
+<project xmlns="http://maven.apache.org/POM/4.0.0" xmlns:xsi="http://www.w3.org/2001/XMLSchema-instance"
+	xsi:schemaLocation="http://maven.apache.org/POM/4.0.0 http://maven.apache.org/xsd/maven-4.0.0.xsd">
+	<modelVersion>4.0.0</modelVersion>
+	<groupId>alesia</groupId>
+	<artifactId>alesia-utils</artifactId>
+	<packaging>jar</packaging>
+	<version>0.1-SNAPSHOT</version>
+	<name>Some utilities for ALeSiA</name>
+	<url>http://wwwmosi.informatik.uni-rostock.de/mosi/projects/alesia</url>
+
+	<properties>
+		<project.build.sourceEncoding>UTF-8</project.build.sourceEncoding>
+		<scala.version>2.10.1</scala.version>
+	</properties>
+
+	<repositories>
+		<repository>
+			<id>sessl.org</id>
+			<name>SESSL sources</name>
+			<url>http://sessl.org/maven</url>
+		</repository>
+		<repository>
+			<id>scala-tools.org</id>
+			<name>Scala-tools Maven2 Repository</name>
+			<url>http://scala-tools.org/repo-releases</url>
+		</repository>
+	</repositories>
+
+	<pluginRepositories>
+		<pluginRepository>
+			<id>scala-tools.org</id>
+			<name>Scala-tools Maven2 Repository</name>
+			<url>http://scala-tools.org/repo-releases</url>
+		</pluginRepository>
+	</pluginRepositories>
+
+	<!-- DEPENDENCIES -->
+	<dependencies>
+		<dependency>
+			<groupId>org.scala-lang</groupId>
+			<artifactId>scala-compiler</artifactId>
+			<version>${scala.version}</version>
+		</dependency>
+		<dependency>
+			<groupId>org.scala-lang</groupId>
+			<artifactId>scala-library</artifactId>
+			<version>${scala.version}</version>
+		</dependency>
+		<dependency>
+			<groupId>junit</groupId>
+			<artifactId>junit</artifactId>
+			<version>4.8</version>
+			<scope>test</scope>
+		</dependency>
+		<dependency>
+			<groupId>org.scalatest</groupId>
+			<artifactId>scalatest_2.9.2</artifactId>
+			<version>1.8</version>
+			<scope>test</scope>
+		</dependency>
+		<dependency>
+			<groupId>org.sessl</groupId>
+			<artifactId>sessl-james</artifactId>
+			<version>0.8-SNAPSHOT</version>
+		</dependency>
+		<!-- Tests for the component rating system are located here, as they rely on SESSL/JAMES II -->
+		<dependency>
+			<groupId>alesia</groupId>
+			<artifactId>alesia-component-rating-system</artifactId>
+			<version>0.2-SNAPSHOT</version>
+			<scope>test</scope>
+		</dependency>
+	</dependencies>
+
+	<!-- BUILDING -->
+	<build>
+		<sourceDirectory>src/main/scala</sourceDirectory>
+		<testSourceDirectory>src/test/scala</testSourceDirectory>
+
+		<plugins>
+			<!-- Scala support -->
+			<plugin>
+				<groupId>org.scala-tools</groupId>
+				<artifactId>maven-scala-plugin</artifactId>
+				<version>2.14.1</version>
+			</plugin>
+
+			<!-- Boundle source files -->
+			<plugin>
+				<groupId>org.apache.maven.plugins</groupId>
+				<artifactId>maven-source-plugin</artifactId>
+				<version>2.1.2</version>
+				<executions>
+					<execution>
+						<id>attach-sources</id>
+						<phase>verify</phase>
+						<goals>
+							<goal>jar-no-fork</goal>
+							<goal>test-jar-no-fork</goal>
+						</goals>
+					</execution>
+				</executions>
+			</plugin>
+
+			<!-- Include tests classes (in extra JAR file) -->
+			<plugin>
+				<groupId>org.apache.maven.plugins</groupId>
+				<artifactId>maven-jar-plugin</artifactId>
+				<version>2.3.1</version>
+				<executions>
+					<execution>
+						<goals>
+							<goal>test-jar</goal>
+						</goals>
+					</execution>
+				</executions>
+			</plugin>
+
+			<!-- Testing -->
+			<plugin>
+				<groupId>org.apache.maven.plugins</groupId>
+				<artifactId>maven-surefire-plugin</artifactId>
+				<version>2.9</version>
+				<configuration>
+					<forkMode>always</forkMode>
+					<useFile>false</useFile>
+					<useManifestOnlyJar>false</useManifestOnlyJar>
+					<failIfNoTests>false</failIfNoTests>
+					<forkedProcessTimeoutInSeconds>600</forkedProcessTimeoutInSeconds>
+					<workingDirectory>${project.build.testOutputDirectory}</workingDirectory>
+					<runOrder>random</runOrder>
+				</configuration>
+			</plugin>
+		</plugins>
+	</build>
+
 </project>